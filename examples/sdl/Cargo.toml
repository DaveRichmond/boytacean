[package]
name = "boytacean-sdl"
<<<<<<< HEAD
version = "0.4.2"
=======
version = "0.4.4"
>>>>>>> 0cbdd871
authors = ["João Magalhães <joamag@gmail.com>"]
description = "Game Boy Emulator SDL (Desktop) Application"
license = "Apache-2.0"
keywords = ["gameboy", "emulator", "rust", "sdl"]
edition = "2018"

[dependencies.boytacean]
path = "../.."

[dependencies.sdl2]
version = "0.35"
features = ["ttf", "image", "gfx", "mixer", "static-link", "use-vcpkg"]

[package.metadata.vcpkg]
dependencies = ["sdl2", "sdl2-image[libjpeg-turbo,tiff,libwebp]", "sdl2-ttf", "sdl2-gfx", "sdl2-mixer"]
git = "https://github.com/microsoft/vcpkg"
rev = "261c458af6e3eed5d099144aff95d2b5035f656b"

[package.metadata.vcpkg.target]
x86_64-pc-windows-msvc = { triplet = "x64-windows-static-md" }<|MERGE_RESOLUTION|>--- conflicted
+++ resolved
@@ -1,10 +1,6 @@
 [package]
 name = "boytacean-sdl"
-<<<<<<< HEAD
-version = "0.4.2"
-=======
 version = "0.4.4"
->>>>>>> 0cbdd871
 authors = ["João Magalhães <joamag@gmail.com>"]
 description = "Game Boy Emulator SDL (Desktop) Application"
 license = "Apache-2.0"
