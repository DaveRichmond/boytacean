import React, { FC, useState } from "react";

import "./keyboard-chip8.css";

type KeyboardChip8Props = {
    focusable?: boolean;
    style?: string[];
    onKeyDown?: (key: string) => void;
    onKeyUp?: (key: string) => void;
};

export const KeyboardChip8: FC<KeyboardChip8Props> = ({
    focusable = true,
    style = [],
    onKeyDown,
    onKeyUp
}) => {
    const classes = () => ["keyboard", "keyboard-chip8", ...style].join(" ");
    const renderKey = (key: string, styles: string[] = []) => {
        const [pressed, setPressed] = useState(false);
<<<<<<< HEAD
        return (
            <span
                className={["key", pressed ? "pressed" : "", ...styles].join(
                    " "
                )}
=======
        const classes = ["key", pressed ? "pressed" : "", ...styles].join(" ");
        return (
            <span
                className={classes}
>>>>>>> 0cbdd871
                key={key}
                tabIndex={focusable ? 0 : undefined}
                onKeyDown={(event) => {
                    if (event.key !== "Enter") return;
                    setPressed(true);
                    onKeyDown && onKeyDown(key);
                    event.stopPropagation();
                    event.preventDefault();
                }}
                onKeyUp={(event) => {
                    if (event.key !== "Enter") return;
                    setPressed(false);
                    onKeyUp && onKeyUp(key);
                    event.stopPropagation();
                    event.preventDefault();
                }}
                onBlur={(event) => {
                    setPressed(false);
                    onKeyUp && onKeyUp(key);
                }}
                onMouseDown={(event) => {
                    setPressed(true);
                    onKeyDown && onKeyDown(key);
                    event.stopPropagation();
                    event.preventDefault();
                }}
                onMouseUp={(event) => {
                    setPressed(false);
                    onKeyUp && onKeyUp(key);
                    event.stopPropagation();
                    event.preventDefault();
                }}
                onMouseLeave={(event) => {
                    if (!pressed) return;
                    setPressed(false);
                    onKeyUp && onKeyUp(key);
                    event.stopPropagation();
                    event.preventDefault();
                }}
                onTouchStart={(event) => {
                    setPressed(true);
                    onKeyDown && onKeyDown(key);
                    event.stopPropagation();
                    event.preventDefault();
                }}
                onTouchEnd={(event) => {
                    setPressed(false);
                    onKeyUp && onKeyUp(key);
                    event.stopPropagation();
                    event.preventDefault();
                }}
            >
                {key}
            </span>
        );
    };
    return (
        <div className={classes()}>
            <div className="keyboard-line">
                {["1", "2", "3", "4"].map((k) => renderKey(k))}
            </div>
            <div className="keyboard-line">
                {["Q", "W", "E", "R"].map((k) => renderKey(k))}
            </div>
            <div className="keyboard-line">
                {["A", "S", "D", "F"].map((k) => renderKey(k))}
            </div>
            <div className="keyboard-line">
                {["Z", "X", "C", "V"].map((k) => renderKey(k))}
            </div>
        </div>
    );
};

export default KeyboardChip8;
<|MERGE_RESOLUTION|>--- conflicted
+++ resolved
@@ -1,107 +1,99 @@
-import React, { FC, useState } from "react";
-
-import "./keyboard-chip8.css";
-
-type KeyboardChip8Props = {
-    focusable?: boolean;
-    style?: string[];
-    onKeyDown?: (key: string) => void;
-    onKeyUp?: (key: string) => void;
-};
-
-export const KeyboardChip8: FC<KeyboardChip8Props> = ({
-    focusable = true,
-    style = [],
-    onKeyDown,
-    onKeyUp
-}) => {
-    const classes = () => ["keyboard", "keyboard-chip8", ...style].join(" ");
-    const renderKey = (key: string, styles: string[] = []) => {
-        const [pressed, setPressed] = useState(false);
-<<<<<<< HEAD
-        return (
-            <span
-                className={["key", pressed ? "pressed" : "", ...styles].join(
-                    " "
-                )}
-=======
-        const classes = ["key", pressed ? "pressed" : "", ...styles].join(" ");
-        return (
-            <span
-                className={classes}
->>>>>>> 0cbdd871
-                key={key}
-                tabIndex={focusable ? 0 : undefined}
-                onKeyDown={(event) => {
-                    if (event.key !== "Enter") return;
-                    setPressed(true);
-                    onKeyDown && onKeyDown(key);
-                    event.stopPropagation();
-                    event.preventDefault();
-                }}
-                onKeyUp={(event) => {
-                    if (event.key !== "Enter") return;
-                    setPressed(false);
-                    onKeyUp && onKeyUp(key);
-                    event.stopPropagation();
-                    event.preventDefault();
-                }}
-                onBlur={(event) => {
-                    setPressed(false);
-                    onKeyUp && onKeyUp(key);
-                }}
-                onMouseDown={(event) => {
-                    setPressed(true);
-                    onKeyDown && onKeyDown(key);
-                    event.stopPropagation();
-                    event.preventDefault();
-                }}
-                onMouseUp={(event) => {
-                    setPressed(false);
-                    onKeyUp && onKeyUp(key);
-                    event.stopPropagation();
-                    event.preventDefault();
-                }}
-                onMouseLeave={(event) => {
-                    if (!pressed) return;
-                    setPressed(false);
-                    onKeyUp && onKeyUp(key);
-                    event.stopPropagation();
-                    event.preventDefault();
-                }}
-                onTouchStart={(event) => {
-                    setPressed(true);
-                    onKeyDown && onKeyDown(key);
-                    event.stopPropagation();
-                    event.preventDefault();
-                }}
-                onTouchEnd={(event) => {
-                    setPressed(false);
-                    onKeyUp && onKeyUp(key);
-                    event.stopPropagation();
-                    event.preventDefault();
-                }}
-            >
-                {key}
-            </span>
-        );
-    };
-    return (
-        <div className={classes()}>
-            <div className="keyboard-line">
-                {["1", "2", "3", "4"].map((k) => renderKey(k))}
-            </div>
-            <div className="keyboard-line">
-                {["Q", "W", "E", "R"].map((k) => renderKey(k))}
-            </div>
-            <div className="keyboard-line">
-                {["A", "S", "D", "F"].map((k) => renderKey(k))}
-            </div>
-            <div className="keyboard-line">
-                {["Z", "X", "C", "V"].map((k) => renderKey(k))}
-            </div>
-        </div>
-    );
-};
-
-export default KeyboardChip8;
+import React, { FC, useState } from "react";
+
+import "./keyboard-chip8.css";
+
+type KeyboardChip8Props = {
+    focusable?: boolean;
+    style?: string[];
+    onKeyDown?: (key: string) => void;
+    onKeyUp?: (key: string) => void;
+};
+
+export const KeyboardChip8: FC<KeyboardChip8Props> = ({
+    focusable = true,
+    style = [],
+    onKeyDown,
+    onKeyUp
+}) => {
+    const classes = () => ["keyboard", "keyboard-chip8", ...style].join(" ");
+    const renderKey = (key: string, styles: string[] = []) => {
+        const [pressed, setPressed] = useState(false);
+        const classes = ["key", pressed ? "pressed" : "", ...styles].join(" ");
+        return (
+            <span
+                className={classes}
+                key={key}
+                tabIndex={focusable ? 0 : undefined}
+                onKeyDown={(event) => {
+                    if (event.key !== "Enter") return;
+                    setPressed(true);
+                    onKeyDown && onKeyDown(key);
+                    event.stopPropagation();
+                    event.preventDefault();
+                }}
+                onKeyUp={(event) => {
+                    if (event.key !== "Enter") return;
+                    setPressed(false);
+                    onKeyUp && onKeyUp(key);
+                    event.stopPropagation();
+                    event.preventDefault();
+                }}
+                onBlur={(event) => {
+                    setPressed(false);
+                    onKeyUp && onKeyUp(key);
+                }}
+                onMouseDown={(event) => {
+                    setPressed(true);
+                    onKeyDown && onKeyDown(key);
+                    event.stopPropagation();
+                    event.preventDefault();
+                }}
+                onMouseUp={(event) => {
+                    setPressed(false);
+                    onKeyUp && onKeyUp(key);
+                    event.stopPropagation();
+                    event.preventDefault();
+                }}
+                onMouseLeave={(event) => {
+                    if (!pressed) return;
+                    setPressed(false);
+                    onKeyUp && onKeyUp(key);
+                    event.stopPropagation();
+                    event.preventDefault();
+                }}
+                onTouchStart={(event) => {
+                    setPressed(true);
+                    onKeyDown && onKeyDown(key);
+                    event.stopPropagation();
+                    event.preventDefault();
+                }}
+                onTouchEnd={(event) => {
+                    setPressed(false);
+                    onKeyUp && onKeyUp(key);
+                    event.stopPropagation();
+                    event.preventDefault();
+                }}
+            >
+                {key}
+            </span>
+        );
+    };
+    return (
+        <div className={classes()}>
+            <div className="keyboard-line">
+                {["1", "2", "3", "4"].map((k) => renderKey(k))}
+            </div>
+            <div className="keyboard-line">
+                {["Q", "W", "E", "R"].map((k) => renderKey(k))}
+            </div>
+            <div className="keyboard-line">
+                {["A", "S", "D", "F"].map((k) => renderKey(k))}
+            </div>
+            <div className="keyboard-line">
+                {["Z", "X", "C", "V"].map((k) => renderKey(k))}
+            </div>
+        </div>
+    );
+};
+
+export default KeyboardChip8;