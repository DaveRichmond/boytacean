--- conflicted
+++ resolved
@@ -973,17 +973,12 @@
         self.load_boot_file(BootRom::Cgb);
     }
 
-<<<<<<< HEAD
-    pub fn load_rom(&mut self, data: &[u8]) -> &Cartridge {
+    pub fn load_rom(&mut self, data: &[u8]) -> &mut Cartridge {
         let mut rom = Cartridge::from_data(data);
         let mut game_genie = GameGenie::default();
         game_genie.add_code("00A-17B-C49").unwrap(); // SML
         game_genie.add_code("008-60A-E6E").unwrap(); // SML
         rom.attach_genie(game_genie);
-=======
-    pub fn load_rom(&mut self, data: &[u8]) -> &mut Cartridge {
-        let rom = Cartridge::from_data(data);
->>>>>>> 2dc15fbf
         self.mmu().set_rom(rom);
         self.mmu().rom()
     }
